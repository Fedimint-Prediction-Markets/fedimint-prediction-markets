use fedimint_cli::FedimintCli;

#[tokio::main]
async fn main() -> anyhow::Result<()> {
    FedimintCli::new()?
        .with_default_modules()
<<<<<<< HEAD
        .with_module(fedimint_prediction_markets_client::PredictionMarketsClientGen)
=======
        .with_module(fedimint_dummy_client::DummyClientInit)
>>>>>>> 2a7a670b
        .run()
        .await;
    Ok(())
}<|MERGE_RESOLUTION|>--- conflicted
+++ resolved
@@ -4,11 +4,7 @@
 async fn main() -> anyhow::Result<()> {
     FedimintCli::new()?
         .with_default_modules()
-<<<<<<< HEAD
-        .with_module(fedimint_prediction_markets_client::PredictionMarketsClientGen)
-=======
-        .with_module(fedimint_dummy_client::DummyClientInit)
->>>>>>> 2a7a670b
+        .with_module(fedimint_prediction_markets_client::PredictionMarketsClientInit)
         .run()
         .await;
     Ok(())
