[workspace]
members = [
    "fedimintd",
    "fedimint-cli",
<<<<<<< HEAD
    "fedimint-prediction-markets-common",
    "fedimint-prediction-markets-client",
    "fedimint-prediction-markets-server",
=======
    "fedimint-dummy-common",
    "fedimint-dummy-client",
    "fedimint-dummy-server",
    "fedimint-dummy-tests",
>>>>>>> 2a7a670b
    "tests",
]
resolver = "2"

[workspace.metadata]
authors = ["The Fedimint Developers"]
edition = "2021"
description = "Fedimint compiled with custom module set"
documentation = "https://github.com/fedimint/fedimint-custom-modules-example"
readme = "README.md"
homepage = "https://github.com/fedimint/fedimint-custom-modules-example"
repository = "https://github.com/fedimint/fedimint-custom-modules-example"
license-file = "LICENSE"
keywords = ["bitcoin", "lightning", "chaumian", "e-cash", "federated"]

[workspace.dependencies]
<<<<<<< HEAD
fedimintd = { git = "https://github.com/fedimint/fedimint", tag = "v0.1.4" }
fedimint-cli = { git = "https://github.com/fedimint/fedimint", tag = "v0.1.4" }
fedimint-core = { git = "https://github.com/fedimint/fedimint", tag = "v0.1.4" }
fedimint-client = { git = "https://github.com/fedimint/fedimint", tag = "v0.1.4" }
fedimint-logging = { git = "https://github.com/fedimint/fedimint", tag = "v0.1.4" }
fedimint-server = { git = "https://github.com/fedimint/fedimint", tag = "v0.1.4" }
devimint = { git = "https://github.com/fedimint/fedimint", tag = "v0.1.4" }
# aead = { git = "https://github.com/fedimint/fedimint", tag = "v0.1.4" }
# fedimint-threshold-crypto = { git = "https://github.com/fedimint/threshold_crypto" }
# tbs = { git = "https://github.com/fedimint/fedimint", tag = "v0.1.4" }
=======
fedimintd = { git = "https://github.com/fedimint/fedimint", tag = "v0.2.1" }
fedimint-cli = { git = "https://github.com/fedimint/fedimint", tag = "v0.2.1" }
fedimint-core = { git = "https://github.com/fedimint/fedimint", tag = "v0.2.1" }
fedimint-client = { git = "https://github.com/fedimint/fedimint", tag = "v0.2.1" }
fedimint-logging = { git = "https://github.com/fedimint/fedimint", tag = "v0.2.1" }
fedimint-server = { git = "https://github.com/fedimint/fedimint", tag = "v0.2.1" }
fedimint-testing = { git = "https://github.com/fedimint/fedimint", tag = "v0.2.1" }
devimint = { git = "https://github.com/fedimint/fedimint", tag = "v0.2.1" }
aead = { git = "https://github.com/fedimint/fedimint", tag = "v0.2.1" }
threshold_crypto = { git = "https://github.com/fedimint/threshold_crypto" }
tbs = { git = "https://github.com/fedimint/fedimint", tag = "v0.2.1" }
>>>>>>> 2a7a670b

# Comment above lines and uncomment these to work with local fedimint dependencies
# fedimintd = { path = "../fedimint/fedimintd" }
# fedimint-cli = { path = "../fedimint/fedimint-cli" }
# fedimint-core = { path = "../fedimint/fedimint-core" }
# fedimint-client = { path = "../fedimint/fedimint-client" }
# fedimint-logging = { path = "../fedimint/fedimint-logging" }
# devimint = { path = "../fedimint/devimint" }

[profile.dev]
split-debuginfo = "packed"

# in dev mode optimize crates that are perf-critical (usually just crypto crates)
[profile.dev.package]
secp256k1 = { opt-level = 3 }
secp256k1-zkp = { opt-level = 3 }
secp256k1-sys = { opt-level = 3 }
secp256k1-zkp-sys = { opt-level = 3 }
bitcoin_hashes = { opt-level = 3 }
ff = { opt-level = 3 }
group = { opt-level = 3 }
pairing = { opt-level = 3 }
rand_core = { opt-level = 3 }
byteorder = { opt-level = 3 }
zeroize = { opt-level = 3 }
bls12_381 = { opt-level = 3 }
subtle = { opt-level = 3 }
ring = { opt-level = 3 }
<<<<<<< HEAD
fedimint-threshold-crypto = { opt-level = 3 }


[patch.crates-io]
secp256k1-zkp = { git = "https://github.com/dpc/rust-secp256k1-zkp/", branch = "sanket-pr" }
ring = { git = "https://github.com/dpc/ring", rev = "5493e7e76d0d8fb1d3cbb0be9c4944700741b802" }
=======
threshold_crypto = { opt-level = 3 }
>>>>>>> 2a7a670b
<|MERGE_RESOLUTION|>--- conflicted
+++ resolved
@@ -2,16 +2,10 @@
 members = [
     "fedimintd",
     "fedimint-cli",
-<<<<<<< HEAD
     "fedimint-prediction-markets-common",
     "fedimint-prediction-markets-client",
     "fedimint-prediction-markets-server",
-=======
-    "fedimint-dummy-common",
-    "fedimint-dummy-client",
-    "fedimint-dummy-server",
     "fedimint-dummy-tests",
->>>>>>> 2a7a670b
     "tests",
 ]
 resolver = "2"
@@ -28,18 +22,6 @@
 keywords = ["bitcoin", "lightning", "chaumian", "e-cash", "federated"]
 
 [workspace.dependencies]
-<<<<<<< HEAD
-fedimintd = { git = "https://github.com/fedimint/fedimint", tag = "v0.1.4" }
-fedimint-cli = { git = "https://github.com/fedimint/fedimint", tag = "v0.1.4" }
-fedimint-core = { git = "https://github.com/fedimint/fedimint", tag = "v0.1.4" }
-fedimint-client = { git = "https://github.com/fedimint/fedimint", tag = "v0.1.4" }
-fedimint-logging = { git = "https://github.com/fedimint/fedimint", tag = "v0.1.4" }
-fedimint-server = { git = "https://github.com/fedimint/fedimint", tag = "v0.1.4" }
-devimint = { git = "https://github.com/fedimint/fedimint", tag = "v0.1.4" }
-# aead = { git = "https://github.com/fedimint/fedimint", tag = "v0.1.4" }
-# fedimint-threshold-crypto = { git = "https://github.com/fedimint/threshold_crypto" }
-# tbs = { git = "https://github.com/fedimint/fedimint", tag = "v0.1.4" }
-=======
 fedimintd = { git = "https://github.com/fedimint/fedimint", tag = "v0.2.1" }
 fedimint-cli = { git = "https://github.com/fedimint/fedimint", tag = "v0.2.1" }
 fedimint-core = { git = "https://github.com/fedimint/fedimint", tag = "v0.2.1" }
@@ -51,7 +33,6 @@
 aead = { git = "https://github.com/fedimint/fedimint", tag = "v0.2.1" }
 threshold_crypto = { git = "https://github.com/fedimint/threshold_crypto" }
 tbs = { git = "https://github.com/fedimint/fedimint", tag = "v0.2.1" }
->>>>>>> 2a7a670b
 
 # Comment above lines and uncomment these to work with local fedimint dependencies
 # fedimintd = { path = "../fedimint/fedimintd" }
@@ -80,13 +61,4 @@
 bls12_381 = { opt-level = 3 }
 subtle = { opt-level = 3 }
 ring = { opt-level = 3 }
-<<<<<<< HEAD
-fedimint-threshold-crypto = { opt-level = 3 }
-
-
-[patch.crates-io]
-secp256k1-zkp = { git = "https://github.com/dpc/rust-secp256k1-zkp/", branch = "sanket-pr" }
-ring = { git = "https://github.com/dpc/ring", rev = "5493e7e76d0d8fb1d3cbb0be9c4944700741b802" }
-=======
-threshold_crypto = { opt-level = 3 }
->>>>>>> 2a7a670b
+threshold_crypto = { opt-level = 3 }